"""
Helpers for scripts like run_atari.py.
"""

import os
try:
    from mpi4py import MPI
except ImportError:
    MPI = None

import gym
from gym.wrappers import FlattenDictWrapper
from baselines import logger
from baselines.bench import Monitor
from baselines.common import set_global_seeds
from baselines.common.atari_wrappers import make_atari, wrap_deepmind
from baselines.common.vec_env.subproc_vec_env import SubprocVecEnv
from baselines.common.vec_env.dummy_vec_env import DummyVecEnv
<<<<<<< HEAD
from baselines.common.vec_env.vec_frame_stack import VecFrameStack

from baselines.common import retro_wrappers

def make_vec_env(env_id, env_type, num_env, seed, wrapper_kwargs=None, start_index=0, reward_scale=1.0, gamestate=None, frame_stack_size=1):
=======
from baselines.common import retro_wrappers

def make_vec_env(env_id, env_type, num_env, seed, wrapper_kwargs=None, start_index=0, reward_scale=1.0, gamestate=None):
>>>>>>> 8513d733
    """
    Create a wrapped, monitored SubprocVecEnv
    """
    if wrapper_kwargs is None: wrapper_kwargs = {}
    mpi_rank = MPI.COMM_WORLD.Get_rank() if MPI else 0
    seed = seed + 10000 * mpi_rank if seed is not None else None
    def make_thunk(rank):
<<<<<<< HEAD
        return lambda: env_thunk(
            env_id=env_id,
            env_type=env_type,
            subrank=rank,
=======
        return lambda: make_env(
            env_id=env_id,
            env_type=env_type,
            subrank = rank,
>>>>>>> 8513d733
            seed=seed,
            reward_scale=reward_scale,
            gamestate=gamestate
        )

    set_global_seeds(seed)
    if num_env > 1:
<<<<<<< HEAD
        venv = SubprocVecEnv([make_thunk(i + start_index) for i in range(num_env)])
    else:
        venv = DummyVecEnv([make_thunk(start_index)])

    if frame_stack_size > 1:
        venv = VecFrameStack(venv, frame_stack_size)

    return venv


def env_thunk(env_id, env_type, subrank=0, seed=None, reward_scale=1.0, gamestate=None, wrapper_kwargs={}):
=======
        return SubprocVecEnv([make_thunk(i + start_index) for i in range(num_env)])
    else:
        return DummyVecEnv([make_thunk(start_index)])


def make_env(env_id, env_type, subrank=0, seed=None, reward_scale=1.0, gamestate=None, wrapper_kwargs=None):
>>>>>>> 8513d733
    mpi_rank = MPI.COMM_WORLD.Get_rank() if MPI else 0
    if env_type == 'atari':
        env = make_atari(env_id)
    elif env_type == 'retro':
        import retro
        gamestate = gamestate or retro.State.DEFAULT
        env = retro_wrappers.make_retro(game=env_id, max_episode_steps=10000, use_restricted_actions=retro.Actions.DISCRETE, state=gamestate)
    else:
        env = gym.make(env_id)

    env.seed(seed + subrank if seed is not None else None)
    env = Monitor(env,
                  logger.get_dir() and os.path.join(logger.get_dir(), str(mpi_rank) + '.' + str(subrank)),
                  allow_early_resets=True)

    if env_type == 'atari':
         return wrap_deepmind(env, **wrapper_kwargs)
    elif reward_scale != 1:
         return retro_wrappers.RewardScaler(env, reward_scale)
    else:
        return env



def make_mujoco_env(env_id, seed, reward_scale=1.0):
    """
    Create a wrapped, monitored gym.Env for MuJoCo.
    """
    rank = MPI.COMM_WORLD.Get_rank()
    myseed = seed  + 1000 * rank if seed is not None else None
    set_global_seeds(myseed)
    env = gym.make(env_id)
    logger_path = None if logger.get_dir() is None else os.path.join(logger.get_dir(), str(rank))
    env = Monitor(env, logger_path, allow_early_resets=True)
    env.seed(seed)
    if reward_scale != 1.0:
        from baselines.common.retro_wrappers import RewardScaler
        env = RewardScaler(env, reward_scale)
    return env

def make_robotics_env(env_id, seed, rank=0):
    """
    Create a wrapped, monitored gym.Env for MuJoCo.
    """
    set_global_seeds(seed)
    env = gym.make(env_id)
    env = FlattenDictWrapper(env, ['observation', 'desired_goal'])
    env = Monitor(
        env, logger.get_dir() and os.path.join(logger.get_dir(), str(rank)),
        info_keywords=('is_success',))
    env.seed(seed)
    return env

def arg_parser():
    """
    Create an empty argparse.ArgumentParser.
    """
    import argparse
    return argparse.ArgumentParser(formatter_class=argparse.ArgumentDefaultsHelpFormatter)

def atari_arg_parser():
    """
    Create an argparse.ArgumentParser for run_atari.py.
    """
    print('Obsolete - use common_arg_parser instead')
    return common_arg_parser()

def mujoco_arg_parser():
    print('Obsolete - use common_arg_parser instead')
    return common_arg_parser()

def common_arg_parser():
    """
    Create an argparse.ArgumentParser for run_mujoco.py.
    """
    parser = arg_parser()
    parser.add_argument('--env', help='environment ID', type=str, default='Reacher-v2')
    parser.add_argument('--seed', help='RNG seed', type=int, default=None)
    parser.add_argument('--alg', help='Algorithm', type=str, default='ppo2')
    parser.add_argument('--num_timesteps', type=float, default=1e6),
    parser.add_argument('--network', help='network type (mlp, cnn, lstm, cnn_lstm, conv_only)', default=None)
    parser.add_argument('--gamestate', help='game state to load (so far only used in retro games)', default=None)
    parser.add_argument('--num_env', help='Number of environment copies being run in parallel. When not specified, set to number of cpus for Atari, and to 1 for Mujoco', default=None, type=int)
    parser.add_argument('--reward_scale', help='Reward scale factor. Default: 1.0', default=1.0, type=float)
    parser.add_argument('--save_path', help='Path to save trained model to', default=None, type=str)
    parser.add_argument('--play', default=False, action='store_true')
    return parser

def robotics_arg_parser():
    """
    Create an argparse.ArgumentParser for run_mujoco.py.
    """
    parser = arg_parser()
    parser.add_argument('--env', help='environment ID', type=str, default='FetchReach-v0')
    parser.add_argument('--seed', help='RNG seed', type=int, default=None)
    parser.add_argument('--num-timesteps', type=int, default=int(1e6))
    return parser


def parse_unknown_args(args):
    """
    Parse arguments not consumed by arg parser into a dicitonary
    """
    retval = {}
    preceded_by_key = False
    for arg in args:
        if arg.startswith('--'):
            if '=' in arg:
                key = arg.split('=')[0][2:]
                value = arg.split('=')[1]
                retval[key] = value
            else:
                key = arg[2:]
                preceded_by_key = True
        elif preceded_by_key:
            retval[key] = arg
            preceded_by_key = False

    return retval<|MERGE_RESOLUTION|>--- conflicted
+++ resolved
@@ -16,17 +16,11 @@
 from baselines.common.atari_wrappers import make_atari, wrap_deepmind
 from baselines.common.vec_env.subproc_vec_env import SubprocVecEnv
 from baselines.common.vec_env.dummy_vec_env import DummyVecEnv
-<<<<<<< HEAD
 from baselines.common.vec_env.vec_frame_stack import VecFrameStack
 
 from baselines.common import retro_wrappers
 
 def make_vec_env(env_id, env_type, num_env, seed, wrapper_kwargs=None, start_index=0, reward_scale=1.0, gamestate=None, frame_stack_size=1):
-=======
-from baselines.common import retro_wrappers
-
-def make_vec_env(env_id, env_type, num_env, seed, wrapper_kwargs=None, start_index=0, reward_scale=1.0, gamestate=None):
->>>>>>> 8513d733
     """
     Create a wrapped, monitored SubprocVecEnv
     """
@@ -34,17 +28,10 @@
     mpi_rank = MPI.COMM_WORLD.Get_rank() if MPI else 0
     seed = seed + 10000 * mpi_rank if seed is not None else None
     def make_thunk(rank):
-<<<<<<< HEAD
-        return lambda: env_thunk(
-            env_id=env_id,
-            env_type=env_type,
-            subrank=rank,
-=======
         return lambda: make_env(
             env_id=env_id,
             env_type=env_type,
             subrank = rank,
->>>>>>> 8513d733
             seed=seed,
             reward_scale=reward_scale,
             gamestate=gamestate
@@ -52,7 +39,6 @@
 
     set_global_seeds(seed)
     if num_env > 1:
-<<<<<<< HEAD
         venv = SubprocVecEnv([make_thunk(i + start_index) for i in range(num_env)])
     else:
         venv = DummyVecEnv([make_thunk(start_index)])
@@ -63,15 +49,8 @@
     return venv
 
 
-def env_thunk(env_id, env_type, subrank=0, seed=None, reward_scale=1.0, gamestate=None, wrapper_kwargs={}):
-=======
-        return SubprocVecEnv([make_thunk(i + start_index) for i in range(num_env)])
-    else:
-        return DummyVecEnv([make_thunk(start_index)])
 
-
-def make_env(env_id, env_type, subrank=0, seed=None, reward_scale=1.0, gamestate=None, wrapper_kwargs=None):
->>>>>>> 8513d733
+def make_env(env_id, env_type, subrank=0, seed=None, reward_scale=1.0, gamestate=None, wrapper_kwargs={}):
     mpi_rank = MPI.COMM_WORLD.Get_rank() if MPI else 0
     if env_type == 'atari':
         env = make_atari(env_id)
