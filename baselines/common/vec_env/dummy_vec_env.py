--- conflicted
+++ resolved
@@ -20,10 +20,6 @@
         env = self.envs[0]
         VecEnv.__init__(self, len(env_fns), env.observation_space, env.action_space)
         obs_space = env.observation_space
-<<<<<<< HEAD
-
-=======
->>>>>>> 9d4fb76e
         self.keys, shapes, dtypes = obs_space_info(obs_space)
 
         self.buf_obs = { k: np.zeros((self.num_envs,) + tuple(shapes[k]), dtype=dtypes[k]) for k in self.keys }
